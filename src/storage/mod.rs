--- conflicted
+++ resolved
@@ -48,11 +48,7 @@
 };
 pub use self::readpool_context::Context as ReadPoolContext;
 pub use self::txn::{Msg, Scheduler, SnapshotStore, StoreScanner};
-<<<<<<< HEAD
-pub use self::types::{decode_ts, make_key, Key, KvPair, MvccInfo, Value};
-=======
-pub use self::types::{make_key, slice_without_ts, Key, KvPair, MvccInfo, Value};
->>>>>>> 0a35c4e5
+pub use self::types::{decode_ts, make_key, slice_without_ts, Key, KvPair, MvccInfo, Value};
 pub type Callback<T> = Box<FnBox(Result<T>) + Send>;
 
 pub type CfName = &'static str;
